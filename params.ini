# params.ini -- Configuration file for zenodo_unpacker.py and scheduler.py
#
# This file defines all required parameters used by the zenodo_unpacker.py and scheduler.py scripts.
# It supports running the M4OPT scheduler on a batch of skymaps using HTCondor,
# local parallel execution (joblib), or Dask clusters.
#
# Example command to run the scheduler with this config:
#    $ python scheduler.py --config params.ini
#
# Example command to run the unpacker with this config:
#    $ python zenodo_unpacker.py --config params.ini


[params]

<<<<<<< HEAD
# === Observing Scenarios GW ===
zip = ../runs_SNR-10.zip
subdir = runs_SNR-10
runs = O5 O6
detectors = HLVK
mass_threshold = 3.0

# === Input/Output Directories ===
# Data dir
data_dir = data

# Directory where input skymaps (.fits) are located
skymap_dir = skymaps

# Directory to save output schedule files (.ecsv)
sched_dir = schedules

# Directory for HTCondor output and error logs
log_dir = logs

# Directory to write progress tracking files
prog_dir = progress

# Input data : Event table (must contain column "coinc_event_id")
event_table = observing-scenarios.ecsv


# === Mission and Scheduling ===
=======
# === Mission and Scheduling Parameters ===
# Example usage:
#   $ python -m workflow.scheduler --config params.ini

>>>>>>> 2ad2c58c
# Name of the telescope mission (e.g., uvex, ultrasat, ztf, lsst)
mission = ultrasat

# Name of sky grid to use, if the mission supports multiple sky grids
# Turn it to None if non applicable
skygrid = non-overlap

<<<<<<< HEAD
# Observing band used (e.g. : ultrsat: NUV,  uvex : FUV , NUV, ztf:ztfg, ztfr and ztfi)
=======
# Observing band used (e.g., ultrasat: NUV ; uvex: FUV, NUV ; ztf: ztfg, ztfr, ztfi)
>>>>>>> 2ad2c58c
bandpass = NUV

# Mean and standard deviation of the kilonova absolute magnitude (AB system)
absmag_mean = -16
absmag_stdev = 1.3

# Exposure time constraints per tile (in seconds)
exptime_min = 300
exptime_max = 14400

# Required signal-to-noise ratio for detection
snr = 10

# Delay before observation starts and observation deadline
delay = 15min
deadline = 24hour

# Time limit for the MILP solver and maximum memory usage before terminating
timelimit = 2hour
memory = 10GiB

# HEALPix tiling resolution (must be a power of 2)
nside = 128

# Threads for solving one MILP (0 = all available cores)
jobs = 0

# Execution backend ("slurm", "condor", "parallel", or "dask")
backend = condor

# Number of CPU cores to use for parallel execution (ignored in condor mode)
n_cores = 10

<<<<<<< HEAD

=======

# === Input/Output Directories ===

# Data dir
data_dir = data

# Directory where input skymaps (.fits) are located
skymap_dir = skymaps

# Directory to save output schedule files (.ecsv)
sched_dir = schedules

# Directory for HTCondor output and error logs
log_dir = logs

# Directory to write progress tracking files
prog_dir = progress

# Input data : Event table (must contain column "coinc_event_id")
event_table = observing-scenarios.ecsv
>>>>>>> 2ad2c58c

# === Unpacker Parameters for Processing GW Injection Datasets ===
# Parameters for unpacking injection datasets from Zenodo archives.
#
# Example usage:
#   $ python zenodo_unpacker.py --config params.ini
#
# Fields required for unpacking:
# - zip: Path to the input ZIP archive containing injection data.
# - subdir: Subdirectory inside the ZIP archive where the data is located.
# - runs: List of observing runs to process (e.g., O5, O6).
# - detectors: Detector combination used (e.g., HLVK, HL).
# - outdir: Directory where the processed data will be saved.
# - mass_threshold: Maximum allowed secondary mass (in solar masses) to filter events (e.g., BNS/NSBH).

zip = runs_SNR-10.zip
subdir = runs_SNR-10
runs = O5 O6
detectors = HLVK
outdir = ./data
mass_threshold = 3.0



# === Additional Scientific Parameters (for post-processing or simulations) ===
astro_bns_median = 210
astro_bns_interval_90 = [90, 450]
astro_nsbh_median = 8.6
astro_nsbh_interval_90 = [3.6, 18.3]
sim_bns_rate = 2712.359951521142


# === Advanced Filtering and Scenario Parameters ===
# Parameters to control advanced filtering, pre-processing, and scheduling batch behavior.
obs_scenario = runs_SNR-10/O5HLVK/farah/
save_directory = BNS_NSBH/O5HLVK
obs_duration = 1.5
max_area = 2000
coverage_threshold = 90
parallel = True
number_of_cores = 10
N_batch_preproc = 600
N_batch_sched = 10
fov = 200
distance_measure = mean<|MERGE_RESOLUTION|>--- conflicted
+++ resolved
@@ -1,20 +1,14 @@
-# params.ini -- Configuration file for zenodo_unpacker.py and scheduler.py
+# params.ini -- Configuration file for m4opt-scheduler.py
 #
-# This file defines all required parameters used by the zenodo_unpacker.py and scheduler.py scripts.
-# It supports running the M4OPT scheduler on a batch of skymaps using HTCondor,
+# This file defines all required parameters used by the m4opt-scheduler.py script.
+# It supports running M4OPT scheduling on a batch of skymaps using HTCondor,
 # local parallel execution (joblib), or Dask clusters.
 #
-# Example command to run the scheduler with this config:
-#    $ python scheduler.py --config params.ini
-#
-# Example command to run the unpacker with this config:
-#    $ python zenodo_unpacker.py --config params.ini
-
+# You can use this file with: `python m4opt_scheduler.py --config params.ini`
 
 [params]
 
-<<<<<<< HEAD
-# === Observing Scenarios GW ===
+# === Observing Senarios GW ===
 zip = ../runs_SNR-10.zip
 subdir = runs_SNR-10
 runs = O5 O6
@@ -22,7 +16,7 @@
 mass_threshold = 3.0
 
 # === Input/Output Directories ===
-# Data dir
+# Data dir 
 data_dir = data
 
 # Directory where input skymaps (.fits) are located
@@ -40,26 +34,15 @@
 # Input data : Event table (must contain column "coinc_event_id")
 event_table = observing-scenarios.ecsv
 
-
 # === Mission and Scheduling ===
-=======
-# === Mission and Scheduling Parameters ===
-# Example usage:
-#   $ python -m workflow.scheduler --config params.ini
-
->>>>>>> 2ad2c58c
 # Name of the telescope mission (e.g., uvex, ultrasat, ztf, lsst)
 mission = ultrasat
 
 # Name of sky grid to use, if the mission supports multiple sky grids
-# Turn it to None if non applicable
+# Turn it to None if non applicable 
 skygrid = non-overlap
 
-<<<<<<< HEAD
 # Observing band used (e.g. : ultrsat: NUV,  uvex : FUV , NUV, ztf:ztfg, ztfr and ztfi)
-=======
-# Observing band used (e.g., ultrasat: NUV ; uvex: FUV, NUV ; ztf: ztfg, ztfr, ztfi)
->>>>>>> 2ad2c58c
 bandpass = NUV
 
 # Mean and standard deviation of the kilonova absolute magnitude (AB system)
@@ -73,84 +56,35 @@
 # Required signal-to-noise ratio for detection
 snr = 10
 
-# Delay before observation starts and observation deadline
+# Delay before observation starts, observation deadline
 delay = 15min
 deadline = 24hour
 
-# Time limit for the MILP solver and maximum memory usage before terminating
+# Time limit for MILP solver an Maximum solver memory usage before terminating
 timelimit = 2hour
 memory = 10GiB
 
 # HEALPix tiling resolution (must be a power of 2)
 nside = 128
 
-# Threads for solving one MILP (0 = all available cores)
+# Threads for solving one MILP (0 = all cores)
 jobs = 0
 
-# Execution backend ("slurm", "condor", "parallel", or "dask")
+# Execution backend ("condor", "parallel", or "dask")
 backend = condor
 
-# Number of CPU cores to use for parallel execution (ignored in condor mode)
+# Number of CPU cores to use for parallel mode (ignored in condor mode)
 n_cores = 10
 
-<<<<<<< HEAD
 
-=======
-
-# === Input/Output Directories ===
-
-# Data dir
-data_dir = data
-
-# Directory where input skymaps (.fits) are located
-skymap_dir = skymaps
-
-# Directory to save output schedule files (.ecsv)
-sched_dir = schedules
-
-# Directory for HTCondor output and error logs
-log_dir = logs
-
-# Directory to write progress tracking files
-prog_dir = progress
-
-# Input data : Event table (must contain column "coinc_event_id")
-event_table = observing-scenarios.ecsv
->>>>>>> 2ad2c58c
-
-# === Unpacker Parameters for Processing GW Injection Datasets ===
-# Parameters for unpacking injection datasets from Zenodo archives.
-#
-# Example usage:
-#   $ python zenodo_unpacker.py --config params.ini
-#
-# Fields required for unpacking:
-# - zip: Path to the input ZIP archive containing injection data.
-# - subdir: Subdirectory inside the ZIP archive where the data is located.
-# - runs: List of observing runs to process (e.g., O5, O6).
-# - detectors: Detector combination used (e.g., HLVK, HL).
-# - outdir: Directory where the processed data will be saved.
-# - mass_threshold: Maximum allowed secondary mass (in solar masses) to filter events (e.g., BNS/NSBH).
-
-zip = runs_SNR-10.zip
-subdir = runs_SNR-10
-runs = O5 O6
-detectors = HLVK
-outdir = ./data
-mass_threshold = 3.0
-
-
-
-# === Additional Scientific Parameters (for post-processing or simulations) ===
+# === Additional Scientific Parameters (for post-processing or simulation) ===
 astro_bns_median = 210
 astro_bns_interval_90 = [90, 450]
 astro_nsbh_median = 8.6
 astro_nsbh_interval_90 = [3.6, 18.3]
 sim_bns_rate = 2712.359951521142
 
-
 # === Advanced Filtering and Scenario Parameters ===
-# Parameters to control advanced filtering, pre-processing, and scheduling batch behavior.
 obs_scenario = runs_SNR-10/O5HLVK/farah/
 save_directory = BNS_NSBH/O5HLVK
 obs_duration = 1.5
